# ERC20 written in assembly 
This repository contains the source code for an ERC20 token implemented in Solidity with an emphasis on using assembly for efficiency. It serves as a learning tool to understand low-level Ethereum Virtual Machine (EVM) operations and their gas efficiency.

- [x] `balanceOf`
- [x] `transfer`
- [x] `totalSupply`
- [x] `approve`
- [x] `allowance`
- [x] `transferFrom`
- [x] `increaseAllowance`
- [x] `decreaseAllowance`
- [x] `mint`

## Table of Contents

- [ERC20 written in assembly](#erc20-written-in-assembly)
  - [Table of Contents](#table-of-contents)
  - [ERC20 Interface](#erc20-interface)
  - [Understanding EVM and Assembly ](#understanding-evm-and-assembly-)
  - [Storage and Memory Layout ](#storage-and-memory-layout-)
    - [Storage Layout:](#storage-layout)
    - [Memory Layout:](#memory-layout)
## ERC20 Interface

The ERC20 standard defines an interface that every compliant token contract should implement. Here is a brief summary:

| Method/Event                                                                 | Description                                                                                                  |
| ---------------------------------------------------------------------------- | ------------------------------------------------------------------------------------------------------------ |
| `name()`                                                                     | (Optional) Returns the name of the token, e.g. "MyToken".                                                    |
| `symbol()`                                                                   | (Optional) Returns the symbol of the token, e.g. "HIX".                                                      |
| `decimals()`                                                                 | (Optional) Returns the number of decimals the token uses.                                                    |
| `totalSupply()`                                                              | Returns the total token supply.                                                                              |
| `balanceOf(address _owner)`                                                  | Returns the account balance of another account with address _owner.                                          |
| `transfer(address _to, uint256 _value)`                                      | Transfers `_value` amount of tokens to address `_to`, and MUST fire the Transfer event.                      |
| `transferFrom(address _from, address _to, uint256 _value)`                   | Transfers `_value` amount of tokens from address `_from` to address `_to`, and MUST fire the Transfer event. |
| `approve(address _spender, uint256 _value)`                                  | Allows `_spender` to withdraw from your account multiple times, up to the `_value` amount.                   |
| `allowance(address _owner, address _spender)`                                | Returns the amount which `_spender` is still allowed to withdraw from `_owner`.                              |
| `Transfer(address indexed _from, address indexed _to, uint256 _value)`       | MUST trigger when tokens are transferred, including zero value transfers.                                    |
| `Approval(address indexed _owner, address indexed _spender, uint256 _value)` | MUST trigger on any successful call to `approve(address _spender, uint256 _value)`.                          |

## Understanding EVM and Assembly <a name="understanding-assembly"></a>

Solidity, the most popular language for writing smart contracts, compiles down to Ethereum Virtual Machine (EVM) bytecode. Understanding the EVM and assembly language can help developers write more efficient contracts and better understand how the EVM executes them.

In this project, we utilize inline assembly, a feature provided by Solidity that lets developers write EVM assembly code directly in Solidity contracts. We use it here to optimize certain ERC21 token functions.
## Storage and Memory Layout <a name="storage-layout"></a>

In Ethereum smart contracts, storage and memory spaces are separate and serve different purposes. Below, we illustrate a generalized layout:

### Storage Layout:

Storage is persistent between function calls and transactions. Each account has a data area called storage, which is persistent between function calls and transactions. Here's an example of what the storage layout might look like:

| Slot | Description             |
| ---- | ----------------------- |
| 0x00 | Contract Owner          |
| 0x01 | Total Supply            |
| 0x02 | Balances Mapping Slot   |
| 0x03 | Allowances Mapping Slot |
| 0x04 | Token Name              |
| 0x05 | Token Symbol            |
| ...  | ...                     |

### Memory Layout:

Memory is temporary and is erased between external function calls. It is cheaper to use and is the appropriate place to hold temporary variables. Here's an example of what the memory layout might look like in a function:

| Slot | Description               |
| ---- | ------------------------- |
| 0x00 | Temporary Variable 1      |
| 0x20 | Temporary Variable 2      |
| 0x40 | Temporary Variable 3      |
| 0x60 | Temporary Return Variable |
| ...  | ...                       |


Here is a reference table for common Ethereum data types:

| Item           | Description                                                           | Size                |
| -------------- | --------------------------------------------------------------------- | ------------------- |
| `uint`         | Unsigned integer                                                      | 32 bytes (256 bits) |
| `address`      | Holds an Ethereum address                                             | 20 bytes            |
| `bool`         | Boolean, can be either true or false                                  | 1 byte              |
| `bytes32`      | Fixed-size byte array                                                 | 32 bytes            |
| `bytes`        | Dynamically-sized byte array                                          | Varies              |
| `mapping`      | Holds key-value pairs                                                 | Varies              |
| `Word`         | EVM's natural unit of data storage and manipulation                   | 32 bytes (256 bits) |
| `Slot`         | The smallest unit of storage that can be directly addressed           | 32 bytes (256 bits) |
| `Storage Slot` | Slot in the blockchain's state storage (for state variables)          | 32 bytes (256 bits) |
| `Memory Slot`  | Slot in the EVM's memory space (for function variables and arguments) | 32 bytes (256 bits) |

Here is a reference table for common sizes in the EVM:

<<<<<<< HEAD
| Item                              | Size in bytes | Size in hexadecimal |
| --------------------------------- | ------------- | ------------------- |
| `uint` (unsigned integer)         | 32 bytes      | 0x20                |
| `address` (Ethereum address)      | 20 bytes      | 0x14                |
| `bytes32` (fixed-size byte array) | 32 bytes      | 0x20                |
| `1` (as a number)                 | 1 byte        | 0x01                |
| `32` (as a number)                | 1 byte        | 0x20                |
| `64` (as a number)                | 1 byte        | 0x40                |
=======
| Item | Size in bytes | Size in hexadecimal |
|------|---------------|---------------------|
| `uint` (unsigned integer) | 32 bytes | 0x20 |
| `address` (Ethereum address) | 20 bytes | 0x14 |
| `bytes32` (fixed-size byte array) | 32 bytes | 0x20 |
| `1` (as a number) | 1 byte | 0x01 |
| `32` (as a number) | 1 byte | 0x20 |
| `64` (as a number) | 1 byte | 0x40 |

test
>>>>>>> ded254ef
<|MERGE_RESOLUTION|>--- conflicted
+++ resolved
@@ -91,7 +91,6 @@
 
 Here is a reference table for common sizes in the EVM:
 
-<<<<<<< HEAD
 | Item                              | Size in bytes | Size in hexadecimal |
 | --------------------------------- | ------------- | ------------------- |
 | `uint` (unsigned integer)         | 32 bytes      | 0x20                |
@@ -100,15 +99,5 @@
 | `1` (as a number)                 | 1 byte        | 0x01                |
 | `32` (as a number)                | 1 byte        | 0x20                |
 | `64` (as a number)                | 1 byte        | 0x40                |
-=======
-| Item | Size in bytes | Size in hexadecimal |
-|------|---------------|---------------------|
-| `uint` (unsigned integer) | 32 bytes | 0x20 |
-| `address` (Ethereum address) | 20 bytes | 0x14 |
-| `bytes32` (fixed-size byte array) | 32 bytes | 0x20 |
-| `1` (as a number) | 1 byte | 0x01 |
-| `32` (as a number) | 1 byte | 0x20 |
-| `64` (as a number) | 1 byte | 0x40 |
 
-test
->>>>>>> ded254ef
+test